# Interface to Klipper micro-controller code
#
# Copyright (C) 2016-2023  Kevin O'Connor <kevin@koconnor.net>
#
# This file may be distributed under the terms of the GNU GPLv3 license.
import sys, os, zlib, logging, math
import serialhdl, msgproto, pins, chelper, clocksync

class error(Exception):
    pass


######################################################################
# Command transmit helper classes
######################################################################

# Class to retry sending of a query command until a given response is received
class RetryAsyncCommand:
    TIMEOUT_TIME = 5.0
    RETRY_TIME = 0.500
    def __init__(self, serial, name, oid=None):
        self.serial = serial
        self.name = name
        self.oid = oid
        self.reactor = serial.get_reactor()
        self.completion = self.reactor.completion()
        self.min_query_time = self.reactor.monotonic()
        self.need_response = True
        self.serial.register_response(self.handle_callback, name, oid)
    def handle_callback(self, params):
        if self.need_response and params['#sent_time'] >= self.min_query_time:
            self.need_response = False
            self.reactor.async_complete(self.completion, params)
    def get_response(self, cmds, cmd_queue, minclock=0, reqclock=0):
        cmd, = cmds
        self.serial.raw_send_wait_ack(cmd, minclock, reqclock, cmd_queue)
        self.min_query_time = 0.
        first_query_time = query_time = self.reactor.monotonic()
        while 1:
            params = self.completion.wait(query_time + self.RETRY_TIME)
            if params is not None:
                self.serial.register_response(None, self.name, self.oid)
                return params
            query_time = self.reactor.monotonic()
            if query_time > first_query_time + self.TIMEOUT_TIME:
                self.serial.register_response(None, self.name, self.oid)
                raise serialhdl.error("Timeout on wait for '%s' response"
                                      % (self.name,))
            self.serial.raw_send(cmd, minclock, minclock, cmd_queue)

# Wrapper around query commands
class CommandQueryWrapper:
    def __init__(self, serial, msgformat, respformat, oid=None,
                 cmd_queue=None, is_async=False, error=serialhdl.error):
        self._serial = serial
        self._cmd = serial.get_msgparser().lookup_command(msgformat)
        serial.get_msgparser().lookup_command(respformat)
        self._response = respformat.split()[0]
        self._oid = oid
        self._error = error
        self._xmit_helper = serialhdl.SerialRetryCommand
        if is_async:
            self._xmit_helper = RetryAsyncCommand
        if cmd_queue is None:
            cmd_queue = serial.get_default_command_queue()
        self._cmd_queue = cmd_queue
    def _do_send(self, cmds, minclock, reqclock):
        xh = self._xmit_helper(self._serial, self._response, self._oid)
        reqclock = max(minclock, reqclock)
        try:
            return xh.get_response(cmds, self._cmd_queue, minclock, reqclock)
        except serialhdl.error as e:
            raise self._error(str(e))
    def send(self, data=(), minclock=0, reqclock=0):
        return self._do_send([self._cmd.encode(data)], minclock, reqclock)
    def send_with_preface(self, preface_cmd, preface_data=(), data=(),
                          minclock=0, reqclock=0):
        cmds = [preface_cmd._cmd.encode(preface_data), self._cmd.encode(data)]
        return self._do_send(cmds, minclock, reqclock)

# Wrapper around command sending
class CommandWrapper:
    def __init__(self, serial, msgformat, cmd_queue=None):
        self._serial = serial
        msgparser = serial.get_msgparser()
        self._cmd = msgparser.lookup_command(msgformat)
        if cmd_queue is None:
            cmd_queue = serial.get_default_command_queue()
        self._cmd_queue = cmd_queue
        self._msgtag = msgparser.lookup_msgtag(msgformat) & 0xffffffff
    def send(self, data=(), minclock=0, reqclock=0):
        cmd = self._cmd.encode(data)
        self._serial.raw_send(cmd, minclock, reqclock, self._cmd_queue)
    def send_wait_ack(self, data=(), minclock=0, reqclock=0):
        cmd = self._cmd.encode(data)
        self._serial.raw_send_wait_ack(cmd, minclock, reqclock, self._cmd_queue)
    def get_command_tag(self):
        return self._msgtag


######################################################################
# Wrapper classes for MCU pins
######################################################################

class MCU_trsync:
    REASON_ENDSTOP_HIT = 1
    REASON_COMMS_TIMEOUT = 2
    REASON_HOST_REQUEST = 3
    REASON_PAST_END_TIME = 4
    def __init__(self, mcu, trdispatch):
        self._mcu = mcu
        self._trdispatch = trdispatch
        self._reactor = mcu.get_printer().get_reactor()
        self._steppers = []
        self._trdispatch_mcu = None
        self._oid = mcu.create_oid()
        self._cmd_queue = mcu.alloc_command_queue()
        self._trsync_start_cmd = self._trsync_set_timeout_cmd = None
        self._trsync_trigger_cmd = self._trsync_query_cmd = None
        self._stepper_stop_cmd = None
        self._trigger_completion = None
        self._home_end_clock = None
        mcu.register_config_callback(self._build_config)
        printer = mcu.get_printer()
        printer.register_event_handler("klippy:shutdown", self._shutdown)
    def get_mcu(self):
        return self._mcu
    def get_oid(self):
        return self._oid
    def get_command_queue(self):
        return self._cmd_queue
    def add_stepper(self, stepper):
        if stepper in self._steppers:
            return
        self._steppers.append(stepper)
    def get_steppers(self):
        return list(self._steppers)
    def _build_config(self):
        mcu = self._mcu
        # Setup config
        mcu.add_config_cmd("config_trsync oid=%d" % (self._oid,))
        mcu.add_config_cmd(
            "trsync_start oid=%d report_clock=0 report_ticks=0 expire_reason=0"
            % (self._oid,), on_restart=True)
        # Lookup commands
        self._trsync_start_cmd = mcu.lookup_command(
            "trsync_start oid=%c report_clock=%u report_ticks=%u"
            " expire_reason=%c", cq=self._cmd_queue)
        self._trsync_set_timeout_cmd = mcu.lookup_command(
            "trsync_set_timeout oid=%c clock=%u", cq=self._cmd_queue)
        self._trsync_trigger_cmd = mcu.lookup_command(
            "trsync_trigger oid=%c reason=%c", cq=self._cmd_queue)
        self._trsync_query_cmd = mcu.lookup_query_command(
            "trsync_trigger oid=%c reason=%c",
            "trsync_state oid=%c can_trigger=%c trigger_reason=%c clock=%u",
            oid=self._oid, cq=self._cmd_queue)
        self._stepper_stop_cmd = mcu.lookup_command(
            "stepper_stop_on_trigger oid=%c trsync_oid=%c", cq=self._cmd_queue)
        # Create trdispatch_mcu object
        set_timeout_tag = mcu.lookup_command(
            "trsync_set_timeout oid=%c clock=%u").get_command_tag()
        trigger_cmd = mcu.lookup_command("trsync_trigger oid=%c reason=%c")
        trigger_tag = trigger_cmd.get_command_tag()
        state_cmd = mcu.lookup_command(
            "trsync_state oid=%c can_trigger=%c trigger_reason=%c clock=%u")
        state_tag = state_cmd.get_command_tag()
        ffi_main, ffi_lib = chelper.get_ffi()
        self._trdispatch_mcu = ffi_main.gc(ffi_lib.trdispatch_mcu_alloc(
            self._trdispatch, mcu._serial.get_serialqueue(), # XXX
            self._cmd_queue, self._oid, set_timeout_tag, trigger_tag,
            state_tag), ffi_lib.free)
    def _shutdown(self):
        tc = self._trigger_completion
        if tc is not None:
            self._trigger_completion = None
            tc.complete(False)
    def _handle_trsync_state(self, params):
        if not params['can_trigger']:
            tc = self._trigger_completion
            if tc is not None:
                self._trigger_completion = None
                reason = params['trigger_reason']
                is_failure = (reason == self.REASON_COMMS_TIMEOUT)
                self._reactor.async_complete(tc, is_failure)
        elif self._home_end_clock is not None:
            clock = self._mcu.clock32_to_clock64(params['clock'])
            if clock >= self._home_end_clock:
                self._home_end_clock = None
                self._trsync_trigger_cmd.send([self._oid,
                                               self.REASON_PAST_END_TIME])
    def start(self, print_time, report_offset,
              trigger_completion, expire_timeout):
        self._trigger_completion = trigger_completion
        self._home_end_clock = None
        clock = self._mcu.print_time_to_clock(print_time)
        expire_ticks = self._mcu.seconds_to_clock(expire_timeout)
        expire_clock = clock + expire_ticks
        report_ticks = self._mcu.seconds_to_clock(expire_timeout * .3)
        report_clock = clock + int(report_ticks * report_offset + .5)
        min_extend_ticks = int(report_ticks * .8 + .5)
        ffi_main, ffi_lib = chelper.get_ffi()
        ffi_lib.trdispatch_mcu_setup(self._trdispatch_mcu, clock, expire_clock,
                                     expire_ticks, min_extend_ticks)
        self._mcu.register_response(self._handle_trsync_state,
                                    "trsync_state", self._oid)
        self._trsync_start_cmd.send([self._oid, report_clock, report_ticks,
                                     self.REASON_COMMS_TIMEOUT],
                                    reqclock=report_clock)
        for s in self._steppers:
            self._stepper_stop_cmd.send([s.get_oid(), self._oid])
        self._trsync_set_timeout_cmd.send([self._oid, expire_clock],
                                          reqclock=expire_clock)
    def set_home_end_time(self, home_end_time):
        self._home_end_clock = self._mcu.print_time_to_clock(home_end_time)
    def stop(self):
        self._mcu.register_response(None, "trsync_state", self._oid)
        self._trigger_completion = None
        if self._mcu.is_fileoutput():
            return self.REASON_ENDSTOP_HIT
        params = self._trsync_query_cmd.send([self._oid,
                                              self.REASON_HOST_REQUEST])
        for s in self._steppers:
            s.note_homing_end()
        return params['trigger_reason']

TRSYNC_TIMEOUT = 0.025
TRSYNC_SINGLE_MCU_TIMEOUT = 0.250

class MCU_endstop:
    RETRY_QUERY = 1.000
    def __init__(self, mcu, pin_params):
        self._mcu = mcu
        self._pin = pin_params['pin']
        self._pullup = pin_params['pullup']
        self._invert = pin_params['invert']
        self._oid = self._mcu.create_oid()
        self._home_cmd = self._query_cmd = None
        self._mcu.register_config_callback(self._build_config)
        self._trigger_completion = None
        self._rest_ticks = 0
        ffi_main, ffi_lib = chelper.get_ffi()
        self._trdispatch = ffi_main.gc(ffi_lib.trdispatch_alloc(), ffi_lib.free)
        self._trsyncs = [MCU_trsync(mcu, self._trdispatch)]
    def get_mcu(self):
        return self._mcu
    def add_stepper(self, stepper):
        trsyncs = {trsync.get_mcu(): trsync for trsync in self._trsyncs}
        trsync = trsyncs.get(stepper.get_mcu())
        if trsync is None:
            trsync = MCU_trsync(stepper.get_mcu(), self._trdispatch)
            self._trsyncs.append(trsync)
        trsync.add_stepper(stepper)
        # Check for unsupported multi-mcu shared stepper rails
        sname = stepper.get_name()
        if sname.startswith('stepper_'):
            for ot in self._trsyncs:
                for s in ot.get_steppers():
                    if ot is not trsync and s.get_name().startswith(sname[:9]):
                        cerror = self._mcu.get_printer().config_error
                        raise cerror("Multi-mcu homing not supported on"
                                     " multi-mcu shared axis")
    def get_steppers(self):
        return [s for trsync in self._trsyncs for s in trsync.get_steppers()]
    def _build_config(self):
        # Setup config
        self._mcu.add_config_cmd("config_endstop oid=%d pin=%s pull_up=%d"
                                 % (self._oid, self._pin, self._pullup))
        self._mcu.add_config_cmd(
            "endstop_home oid=%d clock=0 sample_ticks=0 sample_count=0"
            " rest_ticks=0 pin_value=0 trsync_oid=0 trigger_reason=0"
            % (self._oid,), on_restart=True)
        # Lookup commands
        cmd_queue = self._trsyncs[0].get_command_queue()
        self._home_cmd = self._mcu.lookup_command(
            "endstop_home oid=%c clock=%u sample_ticks=%u sample_count=%c"
            " rest_ticks=%u pin_value=%c trsync_oid=%c trigger_reason=%c",
            cq=cmd_queue)
        self._query_cmd = self._mcu.lookup_query_command(
            "endstop_query_state oid=%c",
            "endstop_state oid=%c homing=%c next_clock=%u pin_value=%c",
            oid=self._oid, cq=cmd_queue)
    def home_start(self, print_time, sample_time, sample_count, rest_time,
                   triggered=True):
        clock = self._mcu.print_time_to_clock(print_time)
        rest_ticks = self._mcu.print_time_to_clock(print_time+rest_time) - clock
        self._rest_ticks = rest_ticks
        reactor = self._mcu.get_printer().get_reactor()
        self._trigger_completion = reactor.completion()
        expire_timeout = TRSYNC_TIMEOUT
        if len(self._trsyncs) == 1:
            expire_timeout = TRSYNC_SINGLE_MCU_TIMEOUT
        for i, trsync in enumerate(self._trsyncs):
            report_offset = float(i) / len(self._trsyncs)
            trsync.start(print_time, report_offset,
                         self._trigger_completion, expire_timeout)
        etrsync = self._trsyncs[0]
        ffi_main, ffi_lib = chelper.get_ffi()
        ffi_lib.trdispatch_start(self._trdispatch, etrsync.REASON_HOST_REQUEST)
        self._home_cmd.send(
            [self._oid, clock, self._mcu.seconds_to_clock(sample_time),
             sample_count, rest_ticks, triggered ^ self._invert,
             etrsync.get_oid(), etrsync.REASON_ENDSTOP_HIT], reqclock=clock)
        return self._trigger_completion
    def home_wait(self, home_end_time):
        etrsync = self._trsyncs[0]
        etrsync.set_home_end_time(home_end_time)
        if self._mcu.is_fileoutput():
            self._trigger_completion.complete(True)
        self._trigger_completion.wait()
        self._home_cmd.send([self._oid, 0, 0, 0, 0, 0, 0, 0])
        ffi_main, ffi_lib = chelper.get_ffi()
        ffi_lib.trdispatch_stop(self._trdispatch)
        res = [trsync.stop() for trsync in self._trsyncs]
        if any([r == etrsync.REASON_COMMS_TIMEOUT for r in res]):
            return -1.
        if res[0] != etrsync.REASON_ENDSTOP_HIT:
            return 0.
        if self._mcu.is_fileoutput():
            return home_end_time
        params = self._query_cmd.send([self._oid])
        next_clock = self._mcu.clock32_to_clock64(params['next_clock'])
        return self._mcu.clock_to_print_time(next_clock - self._rest_ticks)
    def query_endstop(self, print_time):
        clock = self._mcu.print_time_to_clock(print_time)
        if self._mcu.is_fileoutput():
            return 0
        params = self._query_cmd.send([self._oid], minclock=clock)
        return params['pin_value'] ^ self._invert

class MCU_digital_out:
    def __init__(self, mcu, pin_params):
        self._mcu = mcu
        self._oid = None
        self._mcu.register_config_callback(self._build_config)
        self._pin = pin_params['pin']
        self._invert = pin_params['invert']
        self._start_value = self._shutdown_value = self._invert
        self._max_duration = 2.
        self._last_clock = 0
        self._set_cmd = None
    def get_mcu(self):
        return self._mcu
    def setup_max_duration(self, max_duration):
        self._max_duration = max_duration
    def setup_start_value(self, start_value, shutdown_value):
        self._start_value = (not not start_value) ^ self._invert
        self._shutdown_value = (not not shutdown_value) ^ self._invert
    def _build_config(self):
        if self._max_duration and self._start_value != self._shutdown_value:
            raise pins.error("Pin with max duration must have start"
                             " value equal to shutdown value")
        mdur_ticks = self._mcu.seconds_to_clock(self._max_duration)
        if mdur_ticks >= 1<<31:
            raise pins.error("Digital pin max duration too large")
        self._mcu.request_move_queue_slot()
        self._oid = self._mcu.create_oid()
        self._mcu.add_config_cmd(
            "config_digital_out oid=%d pin=%s value=%d default_value=%d"
            " max_duration=%d" % (self._oid, self._pin, self._start_value,
                                  self._shutdown_value, mdur_ticks))
        self._mcu.add_config_cmd("update_digital_out oid=%d value=%d"
                                 % (self._oid, self._start_value),
                                 on_restart=True)
        cmd_queue = self._mcu.alloc_command_queue()
        self._set_cmd = self._mcu.lookup_command(
            "queue_digital_out oid=%c clock=%u on_ticks=%u", cq=cmd_queue)
    def set_digital(self, print_time, value):
        clock = self._mcu.print_time_to_clock(print_time)
        self._set_cmd.send([self._oid, clock, (not not value) ^ self._invert],
                           minclock=self._last_clock, reqclock=clock)
        self._last_clock = clock

class MCU_pwm:
    def __init__(self, mcu, pin_params):
        self._mcu = mcu
        self._hardware_pwm = False
        self._cycle_time = 0.100
        self._max_duration = 2.
        self._oid = None
        self._mcu.register_config_callback(self._build_config)
        self._pin = pin_params['pin']
        self._invert = pin_params['invert']
        self._start_value = self._shutdown_value = float(self._invert)
        self._last_clock = 0
        self._pwm_max = 0.
        self._set_cmd = None
    def get_mcu(self):
        return self._mcu
    def setup_max_duration(self, max_duration):
        self._max_duration = max_duration
    def setup_cycle_time(self, cycle_time, hardware_pwm=False):
        self._cycle_time = cycle_time
        self._hardware_pwm = hardware_pwm
    def setup_start_value(self, start_value, shutdown_value):
        if self._invert:
            start_value = 1. - start_value
            shutdown_value = 1. - shutdown_value
        self._start_value = max(0., min(1., start_value))
        self._shutdown_value = max(0., min(1., shutdown_value))
    def _build_config(self):
        if self._max_duration and self._start_value != self._shutdown_value:
            raise pins.error("Pin with max duration must have start"
                             " value equal to shutdown value")
        cmd_queue = self._mcu.alloc_command_queue()
        curtime = self._mcu.get_printer().get_reactor().monotonic()
        printtime = self._mcu.estimated_print_time(curtime)
        self._last_clock = self._mcu.print_time_to_clock(printtime + 0.200)
        cycle_ticks = self._mcu.seconds_to_clock(self._cycle_time)
        mdur_ticks = self._mcu.seconds_to_clock(self._max_duration)
        if mdur_ticks >= 1<<31:
            raise pins.error("PWM pin max duration too large")
        if self._hardware_pwm:
            self._pwm_max = self._mcu.get_constant_float("PWM_MAX")
            self._mcu.request_move_queue_slot()
            self._oid = self._mcu.create_oid()
            self._mcu.add_config_cmd(
                "config_pwm_out oid=%d pin=%s cycle_ticks=%d value=%d"
                " default_value=%d max_duration=%d"
                % (self._oid, self._pin, cycle_ticks,
                   self._start_value * self._pwm_max,
                   self._shutdown_value * self._pwm_max, mdur_ticks))
            svalue = int(self._start_value * self._pwm_max + 0.5)
            self._mcu.add_config_cmd("queue_pwm_out oid=%d clock=%d value=%d"
                                     % (self._oid, self._last_clock, svalue),
                                     on_restart=True)
            self._set_cmd = self._mcu.lookup_command(
                "queue_pwm_out oid=%c clock=%u value=%hu", cq=cmd_queue)
            return
        # Software PWM
        if self._shutdown_value not in [0., 1.]:
            raise pins.error("shutdown value must be 0.0 or 1.0 on soft pwm")
        if cycle_ticks >= 1<<31:
            raise pins.error("PWM pin cycle time too large")
        self._mcu.request_move_queue_slot()
        self._oid = self._mcu.create_oid()
        self._mcu.add_config_cmd(
            "config_digital_out oid=%d pin=%s value=%d"
            " default_value=%d max_duration=%d"
            % (self._oid, self._pin, self._start_value >= 1.0,
               self._shutdown_value >= 0.5, mdur_ticks))
        self._mcu.add_config_cmd(
            "set_digital_out_pwm_cycle oid=%d cycle_ticks=%d"
            % (self._oid, cycle_ticks))
        self._pwm_max = float(cycle_ticks)
        svalue = int(self._start_value * cycle_ticks + 0.5)
        self._mcu.add_config_cmd(
            "queue_digital_out oid=%d clock=%d on_ticks=%d"
            % (self._oid, self._last_clock, svalue), is_init=True)
        self._set_cmd = self._mcu.lookup_command(
            "queue_digital_out oid=%c clock=%u on_ticks=%u", cq=cmd_queue)
    def set_pwm(self, print_time, value):
        if self._invert:
            value = 1. - value
        v = int(max(0., min(1., value)) * self._pwm_max + 0.5)
        clock = self._mcu.print_time_to_clock(print_time)
        self._set_cmd.send([self._oid, clock, v],
                           minclock=self._last_clock, reqclock=clock)
        self._last_clock = clock

class MCU_adc:
    def __init__(self, mcu, pin_params):
        self._mcu = mcu
        self._pin = pin_params['pin']
        self._min_sample = self._max_sample = 0.
        self._sample_time = self._report_time = 0.
        self._sample_count = self._range_check_count = 0
        self._report_clock = 0
        self._last_state = (0., 0.)
        self._oid = self._callback = None
        self._mcu.register_config_callback(self._build_config)
        self._inv_max_adc = 0.
    def get_mcu(self):
        return self._mcu
    def setup_minmax(self, sample_time, sample_count,
                     minval=0., maxval=1., range_check_count=0):
        self._sample_time = sample_time
        self._sample_count = sample_count
        self._min_sample = minval
        self._max_sample = maxval
        self._range_check_count = range_check_count
    def setup_adc_callback(self, report_time, callback):
        self._report_time = report_time
        self._callback = callback
    def get_last_value(self):
        return self._last_state
    def _build_config(self):
        if not self._sample_count:
            return
        self._oid = self._mcu.create_oid()
        self._mcu.add_config_cmd("config_analog_in oid=%d pin=%s" % (
            self._oid, self._pin))
        clock = self._mcu.get_query_slot(self._oid)
        sample_ticks = self._mcu.seconds_to_clock(self._sample_time)
        mcu_adc_max = self._mcu.get_constant_float("ADC_MAX")
        max_adc = self._sample_count * mcu_adc_max
        self._inv_max_adc = 1.0 / max_adc
        self._report_clock = self._mcu.seconds_to_clock(self._report_time)
        min_sample = max(0, min(0xffff, int(self._min_sample * max_adc)))
        max_sample = max(0, min(0xffff, int(
            math.ceil(self._max_sample * max_adc))))
        self._mcu.add_config_cmd(
            "query_analog_in oid=%d clock=%d sample_ticks=%d sample_count=%d"
            " rest_ticks=%d min_value=%d max_value=%d range_check_count=%d" % (
                self._oid, clock, sample_ticks, self._sample_count,
                self._report_clock, min_sample, max_sample,
                self._range_check_count), is_init=True)
        self._mcu.register_response(self._handle_analog_in_state,
                                    "analog_in_state", self._oid)
    def _handle_analog_in_state(self, params):
        last_value = params['value'] * self._inv_max_adc
        next_clock = self._mcu.clock32_to_clock64(params['next_clock'])
        last_read_clock = next_clock - self._report_clock
        last_read_time = self._mcu.clock_to_print_time(last_read_clock)
        self._last_state = (last_value, last_read_time)
        if self._callback is not None:
            self._callback(last_read_time, last_value)


######################################################################
# Main MCU class
######################################################################

class MCU:
    error = error
    def __init__(self, config, clocksync):
        self._config = config
        self._printer = printer = config.get_printer()
        self._clocksync = clocksync
        self._reactor = printer.get_reactor()
        self._name = config.get_name()
        if self._name.startswith('mcu '):
            self._name = self._name[4:]
        # Serial port
        wp = "mcu '%s': " % (self._name)
        self._serial = serialhdl.SerialReader(self._reactor, warn_prefix=wp)
        self._baud = 0
        self._canbus_iface = None
        canbus_uuid = config.get('canbus_uuid', None)
        if canbus_uuid is not None:
            self._serialport = canbus_uuid
            self._canbus_iface = config.get('canbus_interface', 'can0')
            cbid = self._printer.load_object(config, 'canbus_ids')
            cbid.add_uuid(config, canbus_uuid, self._canbus_iface)
        else:
            self._serialport = config.get('serial')
            if not (self._serialport.startswith("/dev/rpmsg_")
                    or self._serialport.startswith("/tmp/klipper_host_")):
                self._baud = config.getint('baud', 250000, minval=2400)
        # Restarts
        restart_methods = [None, 'arduino', 'cheetah', 'command', 'rpi_usb']
        self._restart_method = 'command'
        if self._baud:
            rmethods = {m: m for m in restart_methods}
            self._restart_method = config.getchoice('restart_method',
                                                    rmethods, None)
        self._reset_cmd = self._config_reset_cmd = None
        self._is_mcu_bridge = False
        self._emergency_stop_cmd = None
        self._is_shutdown = self._is_timeout = False
        self._shutdown_clock = 0
        self._shutdown_msg = ""
        # Config building
        printer.lookup_object('pins').register_chip(self._name, self)
        self._oid_count = 0
        self._config_callbacks = []
        self._config_cmds = []
        self._restart_cmds = []
        self._init_cmds = []
        self._mcu_freq = 0.
        # Move command queuing
        ffi_main, self._ffi_lib = chelper.get_ffi()
        self._max_stepper_error = config.getfloat('max_stepper_error', 0.000025,
                                                  minval=0.)
        self._reserved_move_slots = 0
        self._stepqueues = []
        self._steppersync = None
        self._flush_callbacks = []
        # Stats
        self._get_status_info = {}
        self._stats_sumsq_base = 0.
        self._mcu_tick_avg = 0.
        self._mcu_tick_stddev = 0.
        self._mcu_tick_awake = 0.

        #noncritical mcus
        self.non_critical_recon_timer = self._reactor.register_timer(
            self.non_critical_recon_event
        )
        self.is_non_critical = config.getboolean("is_non_critical", False)
        self._non_critical_disconnected = False
        # self.last_noncrit_recon_eventtime = None
        self.reconnect_interval = config.getfloat("reconnect_interval", 2.0) + 0.12 #add small change to not collide with other events
        
        # Register handlers
        printer.register_event_handler("klippy:firmware_restart",
                                       self._firmware_restart)
        printer.register_event_handler("klippy:mcu_identify",
                                       self._mcu_identify)
        printer.register_event_handler("klippy:connect", self._connect)
        printer.register_event_handler("klippy:shutdown", self._shutdown)
        printer.register_event_handler("klippy:disconnect", self._disconnect)
<<<<<<< HEAD
        
=======
        printer.register_event_handler("klippy:ready", self._ready)
>>>>>>> 01c7befa
    # Serial callbacks
    def _handle_mcu_stats(self, params):
        count = params['count']
        tick_sum = params['sum']
        c = 1.0 / (count * self._mcu_freq)
        self._mcu_tick_avg = tick_sum * c
        tick_sumsq = params['sumsq'] * self._stats_sumsq_base
        diff = count*tick_sumsq - tick_sum**2
        self._mcu_tick_stddev = c * math.sqrt(max(0., diff))
        self._mcu_tick_awake = tick_sum / self._mcu_freq
    def _handle_shutdown(self, params):
        if self._is_shutdown:
            return
        self._is_shutdown = True
        clock = params.get("clock")
        if clock is not None:
            self._shutdown_clock = self.clock32_to_clock64(clock)
        self._shutdown_msg = msg = params['static_string_id']
        logging.info("MCU '%s' %s: %s\n%s\n%s", self._name, params['#name'],
                     self._shutdown_msg, self._clocksync.dump_debug(),
                     self._serial.dump_debug())
        prefix = "MCU '%s' shutdown: " % (self._name,)
        if params['#name'] == 'is_shutdown':
            prefix = "Previous MCU '%s' shutdown: " % (self._name,)
        self._printer.invoke_async_shutdown(prefix + msg + error_help(msg))
    def _handle_starting(self, params):
        if not self._is_shutdown and not self.is_non_critical:
            self._printer.invoke_async_shutdown("MCU '%s' spontaneous restart"
                                                % (self._name,))
    # Connection phase
    def _check_restart(self, reason):
        start_reason = self._printer.get_start_args().get("start_reason")
        if start_reason == 'firmware_restart':
            return
        logging.info("Attempting automated MCU '%s' restart: %s",
                     self._name, reason)
        self._printer.request_exit('firmware_restart')
        self._reactor.pause(self._reactor.monotonic() + 2.000)
        raise error("Attempt MCU '%s' restart failed" % (self._name,))
    def _connect_file(self, pace=False):
        # In a debugging mode.  Open debug output file and read data dictionary
        start_args = self._printer.get_start_args()
        if self._name == 'mcu':
            out_fname = start_args.get('debugoutput')
            dict_fname = start_args.get('dictionary')
        else:
            out_fname = start_args.get('debugoutput') + "-" + self._name
            dict_fname = start_args.get('dictionary_' + self._name)
        outfile = open(out_fname, 'wb')
        dfile = open(dict_fname, 'rb')
        dict_data = dfile.read()
        dfile.close()
        self._serial.connect_file(outfile, dict_data)
        self._clocksync.connect_file(self._serial, pace)
        # Handle pacing
        if not pace:
            def dummy_estimated_print_time(eventtime):
                return 0.
            self.estimated_print_time = dummy_estimated_print_time
            
    def handle_non_critical_disconnect(self):
        self._non_critical_disconnected = True
        self._clocksync.disconnect()
        self._disconnect()
        self._reactor.update_timer(
            self.non_critical_recon_timer, self._reactor.NOW
        )
        logging.info("mcu: %s disconnected", self._name)

    def non_critical_recon_event(self, eventtime):
        self.recon_mcu()
        return eventtime + self.reconnect_interval
    
    def _send_config(self, prev_crc):
        # Build config commands
        for cb in self._config_callbacks:
            cb()
        self._config_cmds.insert(0, "allocate_oids count=%d"
                                 % (self._oid_count,))
        
        # Resolve pin names
        ppins = self._printer.lookup_object('pins')
        pin_resolver = ppins.get_pin_resolver(self._name)
        for cmdlist in (self._config_cmds, self._restart_cmds, self._init_cmds):
            for i, cmd in enumerate(cmdlist):
                cmdlist[i] = pin_resolver.update_command(cmd)
                logging.info("command: %s", cmdlist[i])
        # Calculate config CRC
        encoded_config = '\n'.join(self._config_cmds).encode()
        config_crc = zlib.crc32(encoded_config) & 0xffffffff
        self.add_config_cmd("finalize_config crc=%d" % (config_crc,))
        if prev_crc is not None and config_crc != prev_crc:
            self._check_restart("CRC mismatch")
            raise error("MCU '%s' CRC does not match config" % (self._name,))
        # Transmit config messages (if needed)
        self.register_response(self._handle_starting, 'starting')
        try:
            if prev_crc is None:
                logging.info("Sending MCU '%s' printer configuration...",
                             self._name)
                for c in self._config_cmds:
                    self._serial.send(c)
            else:
                for c in self._restart_cmds:
                    self._serial.send(c)
            # Transmit init messages
            for c in self._init_cmds:
                self._serial.send(c)
        except msgproto.enumeration_error as e:
            enum_name, enum_value = e.get_enum_params()
            if enum_name == 'pin':
                # Raise pin name errors as a config error (not a protocol error)
                raise self._printer.config_error(
                    "Pin '%s' is not a valid pin name on mcu '%s'"
                    % (enum_value, self._name))
            raise
    def _send_get_config(self):
        get_config_cmd = self.lookup_query_command(
            "get_config",
            "config is_config=%c crc=%u is_shutdown=%c move_count=%hu")
        if self.is_fileoutput():
            return { 'is_config': 0, 'move_count': 500, 'crc': 0 }
        config_params = get_config_cmd.send()
        if self._is_shutdown:
            raise error("MCU '%s' error during config: %s" % (
                self._name, self._shutdown_msg))
        if config_params['is_shutdown']:
            raise error("Can not update MCU '%s' config as it is shutdown" % (
                self._name,))
        return config_params
    def _log_info(self):
        msgparser = self._serial.get_msgparser()
        message_count = len(msgparser.get_messages())
        version, build_versions = msgparser.get_version_info()
        log_info = [
            "Loaded MCU '%s' %d commands (%s / %s)"
            % (self._name, message_count, version, build_versions),
            "MCU '%s' config: %s" % (self._name, " ".join(
                ["%s=%s" % (k, v) for k, v in self.get_constants().items()]))]
        return "\n".join(log_info)
    
    def recon_mcu(self):
        res = self._mcu_identify()
        if not res:
            return
        self.reset_to_initial_state()
        self._connect()
        self._reactor.update_timer(
            self.non_critical_recon_timer, self._reactor.NEVER
        )
        self._reactor.unregister_timer(self.non_critical_recon_timer)
        self.last_noncrit_recon_eventtime = None
        logging.info("mcu: %s reconnected", self._name)
        
    def reset_to_initial_state(self):
        self._oid_count = 0
        self._config_cmds = []
        self._restart_cmds = []
        self._init_cmds = []
        self._reserved_move_slots = 0
        self._stepqueues = []
        self._steppersync = None
    def _connect(self):
        if self._non_critical_disconnected:
            self.non_critical_recon_timer = self._reactor.register_timer(
                self.non_critical_recon_event, self._reactor.NOW + self.reconnect_interval
            )
            return
        config_params = self._send_get_config()
        if not config_params['is_config']:
            if self._restart_method == 'rpi_usb':
                # Only configure mcu after usb power reset
                self._check_restart("full reset before config")
            # Not configured - send config and issue get_config again
            self._send_config(None)
            config_params = self._send_get_config()
            if not config_params['is_config'] and not self.is_fileoutput():
                raise error("Unable to configure MCU '%s'" % (self._name,))
        else:
            start_reason = self._printer.get_start_args().get("start_reason")
            if start_reason == 'firmware_restart':
                raise error("Failed automated reset of MCU '%s'"
                            % (self._name,))
            # Already configured - send init commands
            self._send_config(config_params['crc'])
        # Setup steppersync with the move_count returned by get_config
        move_count = config_params['move_count']
        if move_count < self._reserved_move_slots:
            raise error("Too few moves available on MCU '%s'" % (self._name,))
        ffi_main, ffi_lib = chelper.get_ffi()
        self._steppersync = ffi_main.gc(
            ffi_lib.steppersync_alloc(self._serial.get_serialqueue(),
                                      self._stepqueues, len(self._stepqueues),
                                      move_count-self._reserved_move_slots),
            ffi_lib.steppersync_free)
        ffi_lib.steppersync_set_time(self._steppersync, 0., self._mcu_freq)
        # Log config information
        move_msg = "Configured MCU '%s' (%d moves)" % (self._name, move_count)
        logging.info(move_msg)
        log_info = self._log_info() + "\n" + move_msg
        self._printer.set_rollover_info(self._name, log_info, log=False)
    def _check_serial_exists(self):
        rts = self._restart_method != "cheetah"
        return self._serial.check_connect(self._serialport, self._baud,  rts)
    def _mcu_identify(self):
        if self.is_non_critical and not self._check_serial_exists():
            self._non_critical_disconnected = True
            return False
        else:
            self._non_critical_disconnected = False
        if self.is_fileoutput():
            self._connect_file()
        else:
            resmeth = self._restart_method
            if resmeth == 'rpi_usb' and not os.path.exists(self._serialport):
                # Try toggling usb power
                self._check_restart("enable power")
            try:
                if self._canbus_iface is not None:
                    cbid = self._printer.lookup_object('canbus_ids')
                    nodeid = cbid.get_nodeid(self._serialport)
                    self._serial.connect_canbus(self._serialport, nodeid,
                                                self._canbus_iface)
                elif self._baud:
                    # Cheetah boards require RTS to be deasserted
                    # else a reset will trigger the built-in bootloader.
                    rts = (resmeth != "cheetah")
                    self._serial.connect_uart(self._serialport, self._baud, rts)
                else:
                    self._serial.connect_pipe(self._serialport)
                self._clocksync.connect(self._serial)
            except serialhdl.error as e:
                raise error(str(e))
        logging.info(self._log_info())
        ppins = self._printer.lookup_object('pins')
        pin_resolver = ppins.get_pin_resolver(self._name)
        for cname, value in self.get_constants().items():
            if cname.startswith("RESERVE_PINS_"):
                for pin in value.split(','):
                    pin_resolver.reserve_pin(pin, cname[13:])
        self._mcu_freq = self.get_constant_float('CLOCK_FREQ')
        self._stats_sumsq_base = self.get_constant_float('STATS_SUMSQ_BASE')
        self._emergency_stop_cmd = self.lookup_command("emergency_stop")
        self._reset_cmd = self.try_lookup_command("reset")
        self._config_reset_cmd = self.try_lookup_command("config_reset")
        ext_only = self._reset_cmd is None and self._config_reset_cmd is None
        msgparser = self._serial.get_msgparser()
        mbaud = msgparser.get_constant('SERIAL_BAUD', None)
        if self._restart_method is None and mbaud is None and not ext_only:
            self._restart_method = 'command'
        if msgparser.get_constant('CANBUS_BRIDGE', 0):
            self._is_mcu_bridge = True
            self._printer.register_event_handler("klippy:firmware_restart",
                                                 self._firmware_restart_bridge)
        version, build_versions = msgparser.get_version_info()
        self._get_status_info['mcu_version'] = version
        self._get_status_info['mcu_build_versions'] = build_versions
        self._get_status_info['mcu_constants'] = msgparser.get_constants()
        self.register_response(self._handle_shutdown, 'shutdown')
        self.register_response(self._handle_shutdown, 'is_shutdown')
        self.register_response(self._handle_mcu_stats, 'stats')
<<<<<<< HEAD
        return True
=======
    def _ready(self):
        if self.is_fileoutput():
            return
        # Check that reported mcu frequency is in range
        mcu_freq = self._mcu_freq
        systime = self._reactor.monotonic()
        get_clock = self._clocksync.get_clock
        calc_freq = get_clock(systime + 1) - get_clock(systime)
        mcu_freq_mhz = int(mcu_freq / 1000000. + 0.5)
        calc_freq_mhz = int(calc_freq / 1000000. + 0.5)
        if mcu_freq_mhz != calc_freq_mhz:
            pconfig = self._printer.lookup_object('configfile')
            msg = ("MCU '%s' configured for %dMhz but running at %dMhz!"
                    % (self._name, mcu_freq_mhz, calc_freq_mhz))
            pconfig.runtime_warning(msg)
>>>>>>> 01c7befa
    # Config creation helpers
    def setup_pin(self, pin_type, pin_params):
        pcs = {'endstop': MCU_endstop,
               'digital_out': MCU_digital_out, 'pwm': MCU_pwm, 'adc': MCU_adc}
        if pin_type not in pcs:
            raise pins.error("pin type %s not supported on mcu" % (pin_type,))
        return pcs[pin_type](self, pin_params)
    def create_oid(self):
        self._oid_count += 1
        return self._oid_count - 1
    def register_config_callback(self, cb):
        self._config_callbacks.append(cb)
    def add_config_cmd(self, cmd, is_init=False, on_restart=False):
        if is_init:
            self._init_cmds.append(cmd)
        elif on_restart:
            self._restart_cmds.append(cmd)
        else:
            self._config_cmds.append(cmd)
    def get_query_slot(self, oid):
        slot = self.seconds_to_clock(oid * .01)
        t = int(self.estimated_print_time(self._reactor.monotonic()) + 1.5)
        return self.print_time_to_clock(t) + slot
    def seconds_to_clock(self, time):
        return int(time * self._mcu_freq)
    def get_max_stepper_error(self):
        return self._max_stepper_error
    # Wrapper functions
    def get_printer(self):
        return self._printer
    def get_name(self):
        return self._name
    def register_response(self, cb, msg, oid=None):
        self._serial.register_response(cb, msg, oid)
    def alloc_command_queue(self):
        return self._serial.alloc_command_queue()
    def lookup_command(self, msgformat, cq=None):
        return CommandWrapper(self._serial, msgformat, cq)
    def lookup_query_command(self, msgformat, respformat, oid=None,
                             cq=None, is_async=False):
        return CommandQueryWrapper(self._serial, msgformat, respformat, oid,
                                   cq, is_async, self._printer.command_error)
    def try_lookup_command(self, msgformat):
        try:
            return self.lookup_command(msgformat)
        except self._serial.get_msgparser().error as e:
            return None
    def get_enumerations(self):
        return self._serial.get_msgparser().get_enumerations()
    def get_constants(self):
        return self._serial.get_msgparser().get_constants()
    def get_constant_float(self, name):
        return self._serial.get_msgparser().get_constant_float(name)
    def print_time_to_clock(self, print_time):
        return self._clocksync.print_time_to_clock(print_time)
    def clock_to_print_time(self, clock):
        return self._clocksync.clock_to_print_time(clock)
    def estimated_print_time(self, eventtime):
        return self._clocksync.estimated_print_time(eventtime)
    def clock32_to_clock64(self, clock32):
        return self._clocksync.clock32_to_clock64(clock32)
    # Restarts
    def _disconnect(self):
        self._serial.disconnect()
        self._steppersync = None
    def _shutdown(self, force=False):
        if (self._emergency_stop_cmd is None
            or (self._is_shutdown and not force)):
            return
        self._emergency_stop_cmd.send()
    def _restart_arduino(self):
        logging.info("Attempting MCU '%s' reset", self._name)
        self._disconnect()
        serialhdl.arduino_reset(self._serialport, self._reactor)
    def _restart_cheetah(self):
        logging.info("Attempting MCU '%s' Cheetah-style reset", self._name)
        self._disconnect()
        serialhdl.cheetah_reset(self._serialport, self._reactor)
    def _restart_via_command(self):
        if ((self._reset_cmd is None and self._config_reset_cmd is None)
            or not self._clocksync.is_active()):
            logging.info("Unable to issue reset command on MCU '%s'",
                         self._name)
            return
        if self._reset_cmd is None:
            # Attempt reset via config_reset command
            logging.info("Attempting MCU '%s' config_reset command", self._name)
            self._is_shutdown = True
            self._shutdown(force=True)
            self._reactor.pause(self._reactor.monotonic() + 0.015)
            self._config_reset_cmd.send()
        else:
            # Attempt reset via reset command
            logging.info("Attempting MCU '%s' reset command", self._name)
            self._reset_cmd.send()
        self._reactor.pause(self._reactor.monotonic() + 0.015)
        self._disconnect()
    def _restart_rpi_usb(self):
        logging.info("Attempting MCU '%s' reset via rpi usb power", self._name)
        self._disconnect()
        chelper.run_hub_ctrl(0)
        self._reactor.pause(self._reactor.monotonic() + 2.)
        chelper.run_hub_ctrl(1)
    def _firmware_restart(self, force=False):
        if self._is_mcu_bridge and not force:
            return
        if self._restart_method == 'rpi_usb':
            self._restart_rpi_usb()
        elif self._restart_method == 'command':
            self._restart_via_command()
        elif self._restart_method == 'cheetah':
            self._restart_cheetah()
        else:
            self._restart_arduino()
    def _firmware_restart_bridge(self):
        self._firmware_restart(True)
    # Move queue tracking
    def register_stepqueue(self, stepqueue):
        self._stepqueues.append(stepqueue)
    def request_move_queue_slot(self):
        self._reserved_move_slots += 1
    def register_flush_callback(self, callback):
        self._flush_callbacks.append(callback)
    def flush_moves(self, print_time, clear_history_time):
        if self._steppersync is None:
            return
        clock = self.print_time_to_clock(print_time)
        if clock < 0:
            return
        for cb in self._flush_callbacks:
            cb(print_time, clock)
        clear_history_clock = \
            max(0, self.print_time_to_clock(clear_history_time))
        ret = self._ffi_lib.steppersync_flush(self._steppersync, clock,
                                              clear_history_clock)
        if ret:
            raise error("Internal error in MCU '%s' stepcompress"
                        % (self._name,))
    def check_active(self, print_time, eventtime):
        if self._steppersync is None:
            return
        offset, freq = self._clocksync.calibrate_clock(print_time, eventtime)
        self._ffi_lib.steppersync_set_time(self._steppersync, offset, freq)
        if (self._clocksync.is_active() or self.is_fileoutput()
            or self._is_timeout):
            return
        self._is_timeout = True
        if self.is_non_critical:
            self.handle_non_critical_disconnect()
            return
        logging.info("Timeout with MCU '%s' (eventtime=%f)",
                     self._name, eventtime)
        self._printer.invoke_shutdown("Lost communication with MCU '%s'" % (
            self._name,))
    # Misc external commands
    def is_fileoutput(self):
        return self._printer.get_start_args().get('debugoutput') is not None
    def is_shutdown(self):
        return self._is_shutdown
    def get_shutdown_clock(self):
        return self._shutdown_clock
    def get_status(self, eventtime=None):
        return dict(self._get_status_info)
    def stats(self, eventtime):
        load = "mcu_awake=%.03f mcu_task_avg=%.06f mcu_task_stddev=%.06f" % (
            self._mcu_tick_awake, self._mcu_tick_avg, self._mcu_tick_stddev)
        stats = ' '.join([load, self._serial.stats(eventtime),
                          self._clocksync.stats(eventtime)])
        parts = [s.split('=', 1) for s in stats.split()]
        last_stats = {k:(float(v) if '.' in v else int(v)) for k, v in parts}
        self._get_status_info['last_stats'] = last_stats
        return False, '%s: %s' % (self._name, stats)

Common_MCU_errors = {
    ("Timer too close",): """
This often indicates the host computer is overloaded. Check
for other processes consuming excessive CPU time, high swap
usage, disk errors, overheating, unstable voltage, or
similar system problems on the host computer.""",
    ("Missed scheduling of next ",): """
This is generally indicative of an intermittent
communication failure between micro-controller and host.""",
    ("ADC out of range",): """
This generally occurs when a heater temperature exceeds
its configured min_temp or max_temp.""",
    ("Rescheduled timer in the past", "Stepper too far in past"): """
This generally occurs when the micro-controller has been
requested to step at a rate higher than it is capable of
obtaining.""",
    ("Command request",): """
This generally occurs in response to an M112 G-Code command
or in response to an internal error in the host software.""",
}

def error_help(msg):
    for prefixes, help_msg in Common_MCU_errors.items():
        for prefix in prefixes:
            if msg.startswith(prefix):
                return help_msg
    return ""

def add_printer_objects(config):
    printer = config.get_printer()
    reactor = printer.get_reactor()
    mainsync = clocksync.ClockSync(reactor)
    printer.add_object('mcu', MCU(config.getsection('mcu'), mainsync))
    for s in config.get_prefix_sections('mcu '):
        printer.add_object(s.section, MCU(
            s, clocksync.SecondarySync(reactor, mainsync)))

def get_printer_mcu(printer, name):
    if name == 'mcu':
        return printer.lookup_object(name)
    return printer.lookup_object('mcu ' + name)

<|MERGE_RESOLUTION|>--- conflicted
+++ resolved
@@ -599,11 +599,7 @@
         printer.register_event_handler("klippy:connect", self._connect)
         printer.register_event_handler("klippy:shutdown", self._shutdown)
         printer.register_event_handler("klippy:disconnect", self._disconnect)
-<<<<<<< HEAD
-        
-=======
         printer.register_event_handler("klippy:ready", self._ready)
->>>>>>> 01c7befa
     # Serial callbacks
     def _handle_mcu_stats(self, params):
         count = params['count']
@@ -865,9 +861,6 @@
         self.register_response(self._handle_shutdown, 'shutdown')
         self.register_response(self._handle_shutdown, 'is_shutdown')
         self.register_response(self._handle_mcu_stats, 'stats')
-<<<<<<< HEAD
-        return True
-=======
     def _ready(self):
         if self.is_fileoutput():
             return
@@ -883,7 +876,6 @@
             msg = ("MCU '%s' configured for %dMhz but running at %dMhz!"
                     % (self._name, mcu_freq_mhz, calc_freq_mhz))
             pconfig.runtime_warning(msg)
->>>>>>> 01c7befa
     # Config creation helpers
     def setup_pin(self, pin_type, pin_params):
         pcs = {'endstop': MCU_endstop,
