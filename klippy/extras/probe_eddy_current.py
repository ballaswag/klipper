--- conflicted
+++ resolved
@@ -373,11 +373,6 @@
         self._gather = EddyGatherSamples(printer, sensor_helper,
                                          calibration, z_offset)
         self._sample_time_delay = 0.050
-<<<<<<< HEAD
-        self._sample_time = 0.100
-    def run_probe(self, gcmd):
-        toolhead = self._printer.lookup_object("toolhead")
-=======
         self._sample_time = gcmd.get_float("SAMPLE_TIME", 0.100, above=0.0)
         self._is_rapid = gcmd.get("METHOD", "scan") == 'rapid_scan'
     def _rapid_lookahead_cb(self, printtime):
@@ -389,20 +384,16 @@
         if self._is_rapid:
             toolhead.register_lookahead_callback(self._rapid_lookahead_cb)
             return
->>>>>>> 6d4cdb1a
         printtime = toolhead.get_last_move_time()
         toolhead.dwell(self._sample_time_delay + self._sample_time)
         start_time = printtime + self._sample_time_delay
         self._gather.note_probe_and_position(
             start_time, start_time + self._sample_time, start_time)
     def pull_probed_results(self):
-<<<<<<< HEAD
-=======
         if self._is_rapid:
             # Flush lookahead (so all lookahead callbacks are invoked)
             toolhead = self._printer.lookup_object("toolhead")
             toolhead.get_last_move_time()
->>>>>>> 6d4cdb1a
         results = self._gather.pull_probed()
         # Allow axis_twist_compensation to update results
         for epos in results:
@@ -439,11 +430,7 @@
         return self.cmd_helper.get_status(eventtime)
     def start_probe_session(self, gcmd):
         method = gcmd.get('METHOD', 'automatic').lower()
-<<<<<<< HEAD
-        if method == 'scan':
-=======
         if method in ('scan', 'rapid_scan'):
->>>>>>> 6d4cdb1a
             z_offset = self.get_offsets()[2]
             return EddyScanningProbe(self.printer, self.sensor_helper,
                                      self.calibration, z_offset, gcmd)
